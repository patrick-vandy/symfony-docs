--- conflicted
+++ resolved
@@ -111,12 +111,6 @@
 * :doc:`cache.adapter.redis </components/cache/adapters/redis_adapter>`
 * :ref:`cache.adapter.redis_tag_aware <redis-tag-aware-adapter>` (Redis adapter optimized to work with tags)
 
-<<<<<<< HEAD
-=======
-.. versionadded:: 5.2
-
-    ``cache.adapter.redis_tag_aware`` has been introduced in Symfony 5.2.
-
 .. note::
 
     There's also a special ``cache.adapter.system`` adapter. It's recommended to
@@ -124,7 +118,6 @@
     logic to dynamically select the best possible storage based on your system
     (either PHP files or APCu).
 
->>>>>>> 8118c09d
 Some of these adapters could be configured via shortcuts. Using these shortcuts
 will create pools with service IDs that follow the pattern ``cache.[type]``.
 
