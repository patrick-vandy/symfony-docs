Forms
=====

Forms are one of the most misused Symfony components due to its vast scope and
endless list of features. In this chapter we'll show you some of the best
practices so you can leverage forms but get work done quickly.

Building Forms
--------------

.. best-practice::

    Define your forms as PHP classes.

The Form component allows you to build forms right inside your controller code.
This is perfectly fine if you don't need to reuse the form somewhere else. But
for organization and reuse, we recommend that you define each form in its own
PHP class::

    namespace App\Form;

    use App\Entity\Post;
    use Symfony\Component\Form\AbstractType;
    use Symfony\Component\Form\Extension\Core\Type\DateTimeType;
    use Symfony\Component\Form\Extension\Core\Type\EmailType;
    use Symfony\Component\Form\Extension\Core\Type\TextareaType;
    use Symfony\Component\Form\FormBuilderInterface;
    use Symfony\Component\OptionsResolver\OptionsResolver;

    class PostType extends AbstractType
    {
        public function buildForm(FormBuilderInterface $builder, array $options)
        {
            $builder
                ->add('title')
                ->add('summary', TextareaType::class)
                ->add('content', TextareaType::class)
                ->add('authorEmail', EmailType::class)
                ->add('publishedAt', DateTimeType::class)
            ;
        }

        public function configureOptions(OptionsResolver $resolver)
        {
            $resolver->setDefaults([
                'data_class' => Post::class,
            ]);
        }
    }

.. best-practice::

    Put the form type classes in the ``App\Form`` namespace, unless you
    use other custom form classes like data transformers.

To use the class, use ``createForm()`` and pass the fully qualified class name::

    // ...
    use App\Form\PostType;

    // ...
    public function new(Request $request)
    {
        $post = new Post();
        $form = $this->createForm(PostType::class, $post);

        // ...
    }

Form Button Configuration
-------------------------

Form classes should try to be agnostic to *where* they will be used. This
makes them easier to re-use later.

.. best-practice::

    Add buttons in the templates, not in the form classes or the controllers.

The Symfony Form component allows you to add buttons as fields on your form.
This is a nice way to simplify the template that renders your form. But if you
add the buttons directly in your form class, this would effectively limit the
scope of that form::

    class PostType extends AbstractType
    {
        public function buildForm(FormBuilderInterface $builder, array $options)
        {
            $builder
                // ...
                ->add('save', SubmitType::class, ['label' => 'Create Post'])
            ;
        }

        // ...
    }

This form *may* have been designed for creating posts, but if you wanted
to reuse it for editing posts, the button label would be wrong. Instead,
some developers configure form buttons in the controller::

    namespace App\Controller\Admin;

<<<<<<< HEAD
    use App\Entity\Post;
    use App\Form\PostType;
    use Symfony\Component\HttpFoundation\Request;
    use Symfony\Bundle\FrameworkBundle\Controller\AbstractController;
    use Symfony\Component\Form\Extension\Core\Type\SubmitType;
=======
    use AppBundle\Entity\Post;
    use AppBundle\Form\PostType;
    use Symfony\Bundle\FrameworkBundle\Controller\Controller;
    use Symfony\Component\Form\Extension\Core\Type\SubmitType;
    use Symfony\Component\HttpFoundation\Request;
>>>>>>> 93be6df1

    class PostController extends AbstractController
    {
        // ...

        public function new(Request $request)
        {
            $post = new Post();
            $form = $this->createForm(PostType::class, $post);
            $form->add('submit', SubmitType::class, [
                'label' => 'Create',
                'attr' => ['class' => 'btn btn-default pull-right'],
            ]);

            // ...
        }
    }

This is also an important error, because you are mixing presentation markup
(labels, CSS classes, etc.) with pure PHP code. Separation of concerns is
always a good practice to follow, so put all the view-related things in the
view layer:

.. code-block:: html+twig

    {{ form_start(form) }}
        {{ form_widget(form) }}

        <input type="submit" class="btn" value="Create"/>
    {{ form_end(form) }}

Validation
----------

The :ref:`constraints <reference-form-option-constraints>` option allows you to
attach :doc:`validation constraints </reference/constraints>` to any form field.
However, doing that prevents the validation from being reused in other forms or
other places where the mapped object is used.

.. best-practice::

    Do not define your validation constraints in the form but on the object the
    form is mapped to.

For example, to validate that the title of the post edited with a form is not
blank, add the following in the ``Post`` object::

    // src/Entity/Post.php

    // ...
    use Symfony\Component\Validator\Constraints as Assert;

    class Post
    {
        /**
         * @Assert\NotBlank
         */
        public $title;
    }

Rendering the Form
------------------

There are a lot of ways to render your form, ranging from rendering the entire
thing in one line to rendering each part of each field independently. The
best way depends on how much customization you need.

One of the simplest ways - which is especially useful during development -
is to render the form tags and use the ``form_widget()`` function to render
all of the fields:

.. code-block:: twig

    {{ form_start(form, {attr: {class: 'my-form-class'} }) }}
        {{ form_widget(form) }}
    {{ form_end(form) }}

If you need more control over how your fields are rendered, then you should
remove the ``form_widget(form)`` function and render your fields individually.
See :doc:`/form/form_customization` for more information on this and how you
can control *how* the form renders at a global level using form theming.

Handling Form Submits
---------------------

Handling a form submit usually follows a similar template::

    public function new(Request $request)
    {
        // build the form ...

        $form->handleRequest($request);

        if ($form->isSubmitted() && $form->isValid()) {
            $entityManager = $this->getDoctrine()->getManager();
            $entityManager->persist($post);
            $entityManager->flush();

            return $this->redirectToRoute('admin_post_show', [
                'id' => $post->getId()
            ]);
        }

        // render the template
    }

We recommend that you use a single action for both rendering the form and
handling the form submit. For example, you *could* have a ``new()`` action that
*only* renders the form and a ``create()`` action that *only* processes the form
submit. Both those actions will be almost identical. So it's much simpler to let
``new()`` handle everything.

Next: :doc:`/best_practices/i18n`<|MERGE_RESOLUTION|>--- conflicted
+++ resolved
@@ -101,19 +101,11 @@
 
     namespace App\Controller\Admin;
 
-<<<<<<< HEAD
     use App\Entity\Post;
     use App\Form\PostType;
-    use Symfony\Component\HttpFoundation\Request;
     use Symfony\Bundle\FrameworkBundle\Controller\AbstractController;
     use Symfony\Component\Form\Extension\Core\Type\SubmitType;
-=======
-    use AppBundle\Entity\Post;
-    use AppBundle\Form\PostType;
-    use Symfony\Bundle\FrameworkBundle\Controller\Controller;
-    use Symfony\Component\Form\Extension\Core\Type\SubmitType;
     use Symfony\Component\HttpFoundation\Request;
->>>>>>> 93be6df1
 
     class PostController extends AbstractController
     {
