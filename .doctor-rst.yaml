rules:
    american_english: ~
    argument_variable_must_match_type:
        arguments:
            - { type: 'ContainerBuilder', name: 'containerBuilder' }
            - { type: 'ContainerConfigurator', name: 'containerConfigurator' }
    avoid_repetetive_words: ~
    blank_line_after_anchor: ~
    blank_line_after_directive: ~
    blank_line_before_directive: ~
    composer_dev_option_not_at_the_end: ~
    correct_code_block_directive_based_on_the_content: ~
    deprecated_directive_should_have_version: ~
    ensure_exactly_one_space_before_directive_type: ~
    ensure_exactly_one_space_between_link_definition_and_link: ~
    ensure_link_definition_contains_valid_url: ~
    ensure_order_of_code_blocks_in_configuration_block: ~
    extend_abstract_controller: ~
    # extension_xlf_instead_of_xliff: ~
    indention: ~
    lowercase_as_in_use_statements: ~
    max_blank_lines:
        max: 2
    max_colons: ~
    no_app_console: ~
    no_blank_line_after_filepath_in_php_code_block: ~
    no_blank_line_after_filepath_in_twig_code_block: ~
    no_blank_line_after_filepath_in_xml_code_block: ~
    no_blank_line_after_filepath_in_yaml_code_block: ~
    no_brackets_in_method_directive: ~
    no_composer_req: ~
    no_directive_after_shorthand: ~
    no_explicit_use_of_code_block_php: ~
    no_inheritdoc: ~
    no_namespace_after_use_statements: ~
    no_php_open_tag_in_code_block_php_directive: ~
    no_space_before_self_xml_closing_tag: ~
    only_backslashes_in_namespace_in_php_code_block: ~
    only_backslashes_in_use_statements_in_php_code_block: ~
    ordered_use_statements: ~
    php_prefix_before_bin_console: ~
    replace_code_block_types: ~
    replacement: ~
    short_array_syntax: ~
    space_between_label_and_link_in_doc: ~
    space_between_label_and_link_in_ref: ~
    string_replacement: ~
    typo: ~
    unused_links: ~
    use_deprecated_directive_instead_of_versionadded: ~
    use_https_xsd_urls: ~
    valid_inline_highlighted_namespaces: ~
    valid_use_statements: ~
    versionadded_directive_should_have_version: ~
    yaml_instead_of_yml_suffix: ~
    yarn_dev_option_at_the_end: ~

    #   master
    versionadded_directive_major_version:
        major_version: 6

    versionadded_directive_min_version:
        min_version: '6.0'

    deprecated_directive_major_version:
        major_version: 6

    deprecated_directive_min_version:
        min_version: '6.0'

# do not report as violation
whitelist:
    regex:
        - '/FOSUserBundle(.*)\.yml/'
        - '/(.*)\.orm\.yml/' # currently DoctrineBundle only supports .yml
        - /docker-compose\.yml/
    lines:
        - 'in config files, so the old ``app/config/config_dev.yml`` goes to'
        - '#. The most important config file is ``app/config/services.yml``, which now is'
        - 'The bin/console Command'
        - '.. _`LDAP injection`: http://projects.webappsec.org/w/page/13246947/LDAP%20Injection'
        - '.. versionadded:: 1.9.0' # Encore
        - '.. versionadded:: 1.11' # Messenger (Middleware / DoctrineBundle)
        - '.. versionadded:: 1.18' # Flex in setup/upgrade_minor.rst
        - '.. versionadded:: 1.0.0' # Encore
<<<<<<< HEAD
        - '.. versionadded:: 2.7.1' # Doctrine
        - '0 => 123' # assertion for var_dumper - components/var_dumper.rst
        - '1 => "foo"' # assertion for var_dumper - components/var_dumper.rst
=======
        - '.. versionadded:: 5.1' # Private Services
>>>>>>> 8b5e0731
        - '123,' # assertion for var_dumper - components/var_dumper.rst
        - '"foo",' # assertion for var_dumper - components/var_dumper.rst
        - '$var .= "Because of this `\xE9` octet (\\xE9),\n";'
        - '.. versionadded:: 0.2' # MercureBundle
        - '.. code-block:: twig'
        - '.. versionadded:: 3.6' # MonologBundle
        - '.. versionadded:: 3.8' # MonologBundle
        - '// bin/console'
        - '.. _`a feature to test applications using Mercure`: https://github.com/symfony/panther#creating-isolated-browsers-to-test-apps-using-mercure-or-websocket'
        - '..  End to End Tests (E2E)'<|MERGE_RESOLUTION|>--- conflicted
+++ resolved
@@ -83,13 +83,10 @@
         - '.. versionadded:: 1.11' # Messenger (Middleware / DoctrineBundle)
         - '.. versionadded:: 1.18' # Flex in setup/upgrade_minor.rst
         - '.. versionadded:: 1.0.0' # Encore
-<<<<<<< HEAD
         - '.. versionadded:: 2.7.1' # Doctrine
         - '0 => 123' # assertion for var_dumper - components/var_dumper.rst
         - '1 => "foo"' # assertion for var_dumper - components/var_dumper.rst
-=======
         - '.. versionadded:: 5.1' # Private Services
->>>>>>> 8b5e0731
         - '123,' # assertion for var_dumper - components/var_dumper.rst
         - '"foo",' # assertion for var_dumper - components/var_dumper.rst
         - '$var .= "Because of this `\xE9` octet (\\xE9),\n";'
