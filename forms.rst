--- conflicted
+++ resolved
@@ -685,14 +685,9 @@
         {
             $builder
                 ->add('task')
-<<<<<<< HEAD
-                ->add('dueDate', null, array('mapped' => false))
+                ->add('dueDate')
+                ->add('agreeTerms', CheckboxType::class, array('mapped' => false))
                 ->add('save', SubmitType::class)
-=======
-                ->add('dueDate')
-                ->add('agreeTerms', 'checkbox', array('mapped' => false))
-                ->add('save', 'submit')
->>>>>>> dcad7f17
             ;
         }
 
